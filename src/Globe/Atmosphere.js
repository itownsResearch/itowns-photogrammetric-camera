/*
 * To change this license header, choose License Headers in Project Properties.
 * To change this template file, choose Tools | Templates
 * and open the template in the editor.
 */


define('Globe/Atmosphere', ['Renderer/NodeMesh', 'THREE', 'Core/defaultValue','Renderer/Shader/skyFS.glsl',
    'Renderer/Shader/skyVS.glsl','Renderer/Shader/groundFS.glsl', 'Renderer/Shader/groundVS.glsl'
    ,'Renderer/Shader/GlowFS.glsl', 'Renderer/Shader/GlowVS.glsl', 'Globe/SkyShader'],
     function(NodeMesh, THREE,  defaultValue, skyFS, skyVS, groundFS, groundVS, GlowFS, GlowVS, SkyShader) {
 
    function Atmosphere(size) {

        NodeMesh.call(this);

        this.realistic = false;
<<<<<<< HEAD
        this.sphereSun = null;
        
=======


>>>>>>> e306fc27
        this.uniformsOut = {
            atmoIN: {
                type: "i",
                value: 0
            }
        };

       var material = new THREE.ShaderMaterial({

            uniforms: this.uniformsOut,
            vertexShader: GlowVS,
            fragmentShader: GlowFS,
            side: THREE.BackSide,
            blending: THREE.AdditiveBlending,
            transparent: true,
            wireframe: false

        });

        var geometry = (new THREE.SphereGeometry(1.14 , 128, 128)).scale(size.x, size.y, size.z);


        this.geometry = geometry;
        this.material = material;

        //this.atmosphereOUT    = new THREE.Mesh(geometry,material);
        //this.add(this.atmosphereOUT);

        this.uniformsIn = {
            atmoIN: {
                type: "i",
                value: 1
            }
        };

        var materialAtmoIn = new THREE.ShaderMaterial({

            uniforms: this.uniformsIn,
            vertexShader: GlowVS,
            fragmentShader: GlowFS,
            side: THREE.FrontSide,
            blending: THREE.AdditiveBlending,
            transparent: true

        });

        this.atmosphereIN    = new THREE.Mesh((new THREE.SphereGeometry( 1.002, 64, 64 )).scale(size.x, size.y, size.z),materialAtmoIn);

        this.add(this.atmosphereIN);

        var atmosphere = {
          Kr: 0.0025,
          Km: 0.0010,
          ESun: 20.0,
          g: -0.950,
          innerRadius: 6400000,
          outerRadius: 6700000,
          wavelength: [0.650, 0.570, 0.475],
          scaleDepth: 0.25,
          mieScaleDepth: 0.1
        };


        var uniforms = {
          v3LightPosition: {
            type: "v3",
<<<<<<< HEAD
            value: defaultValue.lightingPos.clone().normalize()
=======
            value: new THREE.Vector3(-0.5, 0, 1).normalize()
>>>>>>> e306fc27
          },
          v3InvWavelength: {
            type: "v3",
            value: new THREE.Vector3(1 / Math.pow(atmosphere.wavelength[0], 4), 1 / Math.pow(atmosphere.wavelength[1], 4), 1 / Math.pow(atmosphere.wavelength[2], 4))
          },
          fCameraHeight: {
            type: "f",
            value: 0.
          },
          fCameraHeight2: {
            type: "f",
            value: 0.
          },
          fInnerRadius: {
            type: "f",
            value: atmosphere.innerRadius
          },
          fInnerRadius2: {
            type: "f",
            value: atmosphere.innerRadius * atmosphere.innerRadius
          },
          fOuterRadius: {
            type: "f",
            value: atmosphere.outerRadius
          },
          fOuterRadius2: {
            type: "f",
            value: atmosphere.outerRadius * atmosphere.outerRadius
          },
          fKrESun: {
            type: "f",
            value: atmosphere.Kr * atmosphere.ESun
          },
          fKmESun: {
            type: "f",
            value: atmosphere.Km * atmosphere.ESun
          },
          fKr4PI: {
            type: "f",
            value: atmosphere.Kr * 4.0 * Math.PI
          },
          fKm4PI: {
            type: "f",
            value: atmosphere.Km * 4.0 * Math.PI
          },
          fScale: {
            type: "f",
            value: 1 / (atmosphere.outerRadius - atmosphere.innerRadius)
          },
          fScaleDepth: {
            type: "f",
            value: atmosphere.scaleDepth
          },
          fScaleOverScaleDepth: {
            type: "f",
            value: 1 / (atmosphere.outerRadius - atmosphere.innerRadius) / atmosphere.scaleDepth
          },
          g: {
            type: "f",
            value: atmosphere.g
          },
          g2: {
            type: "f",
            value: atmosphere.g * atmosphere.g
          },
          nSamples: {
            type: "i",
            value: 3
          },
          fSamples: {
            type: "f",
            value: 3.0
          },

          tDisplacement: {
            type: "t",
            value: 0
          },
          tSkyboxDiffuse: {
            type: "t",
            value: 0
          },
          fNightScale: {
            type: "f",
            value: 1
          }
        };

        this.ground = {
            geometry: new THREE.SphereGeometry(atmosphere.innerRadius, 50, 50),
            material: new THREE.ShaderMaterial({
            uniforms: uniforms,
            vertexShader: groundVS,
            fragmentShader: groundFS ,
            blending: THREE.AdditiveBlending,
            transparent: true,
            depthTest: false,
            depthWrite: false
          })
        };

        this.ground.mesh = new THREE.Mesh(this.ground.geometry, this.ground.material);

        this.sky = {
          geometry: new THREE.SphereGeometry(atmosphere.outerRadius, 196, 196),
          material: new THREE.ShaderMaterial({
            uniforms: uniforms,
            vertexShader: skyVS,
            fragmentShader: skyFS
          })
        };

        this.sky.mesh = new THREE.Mesh(this.sky.geometry, this.sky.material);
        this.sky.material.side = THREE.BackSide;
        this.sky.material.transparent = true;

        this.ground.mesh.visible = false;
        this.sky.mesh.visible = false;
        this.add(this.ground.mesh);
        this.add(this.sky.mesh);
    /*    
        this.sphereSun = new THREE.Mesh((new THREE.SphereGeometry( 1000000,32,32 )), new THREE.MeshBasicMaterial());
        this.sphereSun.position.copy(defaultValue.lightingPos);
        this.add(this.sphereSun);
        
    */    
        
        this.skyDome = new THREE.Sky;
        this.skyDome.mesh.frustumCulled = false;
        this.skyDome.mesh.material.transparent = true;
        this.skyDome.mesh.visible = false;
        this.skyDome.mesh.material.depthWrite = false;
        this.add(this.skyDome.mesh);
        
        
        var effectController  = {
                turbidity: 10,
                reileigh: 2,
                mieCoefficient: 0.005,
                mieDirectionalG: 0.8,
                luminance: 1,
                inclination: 0.49, // elevation / inclination
                azimuth: 0.25, // Facing front,
                sun: ! true
        };

        var uniforms = this.skyDome.uniforms;
        uniforms.turbidity.value = effectController.turbidity;
        uniforms.reileigh.value = effectController.reileigh;
        uniforms.luminance.value = effectController.luminance;
        uniforms.mieCoefficient.value = effectController.mieCoefficient;
        uniforms.mieDirectionalG.value = effectController.mieDirectionalG;
        uniforms.up.value = new THREE.Vector3(); // no more necessary, estimate normal from cam..
        
        
        // LensFlare

        var textureLoader = new THREE.TextureLoader();
        var textureFlare0 = textureLoader.load( "data/textures/lensflare/lensflare0.png" );
        var textureFlare2 = textureLoader.load( "data/textures/lensflare/lensflare2.png" );
        var textureFlare3 = textureLoader.load( "data/textures/lensflare/lensflare3.png" );
        var h = 0.55, s= 0.9, l=0.5;
    //    var x=10000000, y=10000000, z=0;
        var flareColor = new THREE.Color( 0xffffff );
        flareColor.setHSL( h, s, l + 0.5 );

        this.lensFlare = new THREE.LensFlare( textureFlare0, 700, 0.0, THREE.AdditiveBlending, flareColor );
        this.lensFlare.add( textureFlare2, 512, 0.0, THREE.AdditiveBlending );
        this.lensFlare.add( textureFlare2, 512, 0.0, THREE.AdditiveBlending );
        this.lensFlare.add( textureFlare2, 512, 0.0, THREE.AdditiveBlending );
        this.lensFlare.add( textureFlare3, 60, 0.6,  THREE.AdditiveBlending );
        this.lensFlare.add( textureFlare3, 70, 0.7,  THREE.AdditiveBlending );
        this.lensFlare.add( textureFlare3, 120, 0.9, THREE.AdditiveBlending );
        this.lensFlare.add( textureFlare3, 70, 1.0,  THREE.AdditiveBlending );
        this.add( this.lensFlare );

    }

    Atmosphere.prototype = Object.create(NodeMesh.prototype);
    Atmosphere.prototype.constructor = Atmosphere;

    Atmosphere.prototype.setRealisticOn = function(bool){

        this.realistic = bool;
        this.material.visible = !this.realistic;
        this.atmosphereIN.visible  = !this.realistic;
        this.ground.mesh.visible   = this.realistic;
<<<<<<< HEAD
        this.sky.mesh.visible      = this.realistic; 
        // this.sphereSun.visible     = this.realistic; 
        this.skyDome.mesh.visible  = this.realistic;
        this.lensFlare.visible     = this.realistic;

    };
    
    Atmosphere.prototype.updateLightingPos = function(pos){
        
        this.ground.material.uniforms.v3LightPosition.value = pos.clone().normalize();
        this.sky.material.uniforms.v3LightPosition.value = pos.clone().normalize();
        //  this.sphereSun.position.copy(pos);
        this.skyDome.uniforms.sunPosition.value.copy(pos);
        this.lensFlare.position.copy(pos);
=======
        this.sky.mesh.visible      = this.realistic;
>>>>>>> e306fc27
    };


    return Atmosphere;

});<|MERGE_RESOLUTION|>--- conflicted
+++ resolved
@@ -5,28 +5,36 @@
  */
 
 
-define('Globe/Atmosphere', ['Renderer/NodeMesh', 'THREE', 'Core/defaultValue','Renderer/Shader/skyFS.glsl',
-    'Renderer/Shader/skyVS.glsl','Renderer/Shader/groundFS.glsl', 'Renderer/Shader/groundVS.glsl'
-    ,'Renderer/Shader/GlowFS.glsl', 'Renderer/Shader/GlowVS.glsl', 'Globe/SkyShader'],
-     function(NodeMesh, THREE,  defaultValue, skyFS, skyVS, groundFS, groundVS, GlowFS, GlowVS, SkyShader) {
- 
+define('Globe/Atmosphere', [
+  'Renderer/NodeMesh',
+  'THREE',
+  'Core/defaultValue',
+  'Globe/SkyShader',
+  'Renderer/Shader/skyFS.glsl',
+  'Renderer/Shader/skyVS.glsl',
+  'Renderer/Shader/groundFS.glsl',
+  'Renderer/Shader/groundVS.glsl',
+  'Renderer/Shader/GlowFS.glsl',
+  'Renderer/Shader/GlowVS.glsl'
+  ],
+  function(NodeMesh, THREE, defaultValue,Sky , skyFS, skyVS, groundFS, groundVS, GlowFS, GlowVS) {
+
     function Atmosphere(size) {
 
         NodeMesh.call(this);
 
         this.realistic = false;
-<<<<<<< HEAD
         this.sphereSun = null;
-        
-=======
-
-
->>>>>>> e306fc27
+
         this.uniformsOut = {
             atmoIN: {
                 type: "i",
                 value: 0
-            }
+            },
+            screenSize: {
+                type: "v2",
+                value: new THREE.Vector2(window.innerWidth, window.innerHeight)
+            } // Should be updated on screen resize...
         };
 
        var material = new THREE.ShaderMaterial({
@@ -54,7 +62,11 @@
             atmoIN: {
                 type: "i",
                 value: 1
-            }
+            },
+            screenSize: {
+                type: "v2",
+                value: new THREE.Vector2(window.innerWidth, window.innerHeight)
+            } // Should be updated on screen resize...
         };
 
         var materialAtmoIn = new THREE.ShaderMaterial({
@@ -85,14 +97,10 @@
         };
 
 
-        var uniforms = {
+        var uniformsSky = {
           v3LightPosition: {
             type: "v3",
-<<<<<<< HEAD
             value: defaultValue.lightingPos.clone().normalize()
-=======
-            value: new THREE.Vector3(-0.5, 0, 1).normalize()
->>>>>>> e306fc27
           },
           v3InvWavelength: {
             type: "v3",
@@ -184,7 +192,7 @@
         this.ground = {
             geometry: new THREE.SphereGeometry(atmosphere.innerRadius, 50, 50),
             material: new THREE.ShaderMaterial({
-            uniforms: uniforms,
+            uniforms: uniformsSky,
             vertexShader: groundVS,
             fragmentShader: groundFS ,
             blending: THREE.AdditiveBlending,
@@ -199,7 +207,7 @@
         this.sky = {
           geometry: new THREE.SphereGeometry(atmosphere.outerRadius, 196, 196),
           material: new THREE.ShaderMaterial({
-            uniforms: uniforms,
+            uniforms: uniformsSky,
             vertexShader: skyVS,
             fragmentShader: skyFS
           })
@@ -213,21 +221,21 @@
         this.sky.mesh.visible = false;
         this.add(this.ground.mesh);
         this.add(this.sky.mesh);
-    /*    
+    /*
         this.sphereSun = new THREE.Mesh((new THREE.SphereGeometry( 1000000,32,32 )), new THREE.MeshBasicMaterial());
         this.sphereSun.position.copy(defaultValue.lightingPos);
         this.add(this.sphereSun);
-        
-    */    
-        
+
+    */
+
         this.skyDome = new THREE.Sky;
         this.skyDome.mesh.frustumCulled = false;
         this.skyDome.mesh.material.transparent = true;
         this.skyDome.mesh.visible = false;
         this.skyDome.mesh.material.depthWrite = false;
         this.add(this.skyDome.mesh);
-        
-        
+
+
         var effectController  = {
                 turbidity: 10,
                 reileigh: 2,
@@ -246,8 +254,8 @@
         uniforms.mieCoefficient.value = effectController.mieCoefficient;
         uniforms.mieDirectionalG.value = effectController.mieDirectionalG;
         uniforms.up.value = new THREE.Vector3(); // no more necessary, estimate normal from cam..
-        
-        
+
+
         // LensFlare
 
         var textureLoader = new THREE.TextureLoader();
@@ -280,24 +288,20 @@
         this.material.visible = !this.realistic;
         this.atmosphereIN.visible  = !this.realistic;
         this.ground.mesh.visible   = this.realistic;
-<<<<<<< HEAD
-        this.sky.mesh.visible      = this.realistic; 
-        // this.sphereSun.visible     = this.realistic; 
+        this.sky.mesh.visible      = this.realistic;
+        // this.sphereSun.visible     = this.realistic;
         this.skyDome.mesh.visible  = this.realistic;
         this.lensFlare.visible     = this.realistic;
 
     };
-    
+
     Atmosphere.prototype.updateLightingPos = function(pos){
-        
+
         this.ground.material.uniforms.v3LightPosition.value = pos.clone().normalize();
         this.sky.material.uniforms.v3LightPosition.value = pos.clone().normalize();
         //  this.sphereSun.position.copy(pos);
         this.skyDome.uniforms.sunPosition.value.copy(pos);
         this.lensFlare.position.copy(pos);
-=======
-        this.sky.mesh.visible      = this.realistic;
->>>>>>> e306fc27
     };
 
 
