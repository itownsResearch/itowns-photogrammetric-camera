/**
* Generated On: 2015-10-5
* Class: Scene
* Description: La Scene est l'instance principale du client. Elle est le chef orchestre de l'application.
*/

/**
 * 
 * @param {type} c3DEngine
 * @param {type} Globe
 * @param {type} ManagerCommands
 * @param {type} BrowseTree
 * @returns {Function}
 */
define('Scene/Scene',[    
    'Renderer/c3DEngine',    
    'Globe/Globe',
    'Core/Commander/ManagerCommands',
    'Scene/BrowseTree',
    'Scene/NodeProcess',
    'Scene/Quadtree',
    'Scene/Layer',
    'Core/Geographic/CoordCarto',
    'Core/System/Capabilities'], function(c3DEngine,Globe,ManagerCommands,BrowseTree,NodeProcess,Quadtree,Layer,CoordCarto,Capabilities){
 
    var instanceScene = null;

    function Scene(){
        //Constructor        
        if(instanceScene !== null){
            throw new Error("Cannot instantiate more than one Scene");
        }         
        this.layers          = [];            
        this.cameras        = null;        
        this.selectNodes    = null;      
        this.managerCommand = ManagerCommands();
        this.gfxEngine      = c3DEngine();                       
        this.browserScene   = new BrowseTree(this);
        this.cap            = new Capabilities();

    }

    Scene.prototype.constructor = Scene;
    /**
    */
    Scene.prototype.updateCommand = function(){
        //TODO: Implement Me 

    };    
    
    Scene.prototype.updateCommand = function(){
        //TODO: Implement Me 
    };    
 
    /**
     * @documentation: return current camera 
     * @returns {Scene_L7.Scene.gfxEngine.camera}
     */
    Scene.prototype.currentCamera = function(){
        return this.gfxEngine.camera ;
    };
    
    Scene.prototype.updateCamera = function()
    {
        this.browserScene.NodeProcess().updateCamera(this.gfxEngine.camera);
    };
    
    /**
     * @documentation: initialisation scene 
     * @returns {undefined}
     */
    Scene.prototype.init = function()
    {                    
        this.managerCommand.init(this);
        var globe = new Globe(); 
        this.add(globe);
        

        
        //var position    = globe.ellipsoid().cartographicToCartesian(new CoordCarto().setFromDegreeGeo(2.33,48.87,25000000));        
        //
<<<<<<< HEAD
        var position    = globe.ellipsoid().cartographicToCartesian(new CoordCarto().setFromDegreeGeo(48.8875,2.34749999999999,20000));        
=======
        var position    = globe.ellipsoid().cartographicToCartesian(new CoordCarto().setFromDegreeGeo(48.8775,-3.49250000000001,25000000));        
>>>>>>> d65fe87c

        //var position    = globe.ellipsoid().cartographicToCartesian(new CoordCarto().setFromDegreeGeo(2.33,,25000000));
        //var position    = globe.ellipsoid().cartographicToCartesian(new CoordCarto().setFromDegreeGeo(48.7,2.33,25000000));        

        //var target      = globe.ellipsoid().cartographicToCartesian(new CoordCarto().setFromDegreeGeo(2.33,48.87,0));
        //var position    = globe.ellipsoid().cartographicToCartesian(new CoordCarto().setFromDegreeGeo(0,48.87,25000000));
                       
        this.gfxEngine.init(this,position);
        this.browserScene.addNodeProcess(new NodeProcess(this.currentCamera().camera3D,globe.size));
        this.gfxEngine.update();
                
    };
    
    Scene.prototype.size = function()
    {
        return this.layers[0].size;
    };

    /**
    */
    Scene.prototype.updateCamera = function(){
        //TODO: Implement Me 

    };

    /**
     * 
     * @param {type} run
     * @returns {undefined}
     */
    Scene.prototype.sceneProcess = function(run){
        
        //console.log(this.managerCommand.queueAsync.length);
        
        if(this.layers[0] !== undefined  && this.currentCamera() !== undefined )
        {                        
        
            this.browserScene.browse(this.layers[0].terrain,this.currentCamera(),true);
            
            if(run)
                this.managerCommand.runAllCommands();
            
            //this.renderScene3D();  
            this.updateScene3D();            
        } 
        
    };
    
    Scene.prototype.realtimeSceneProcess = function(){        
        
        if(this.currentCamera !== undefined )
            for(var l = 0; l <  this.layers.length;l++)
            {                            
                var layer = this.layers[l];
                
                for(var sl = 0; sl <  layer.children.length;sl++)
                {
                   var sLayer = layer.children[sl];
                   
                   if(sLayer instanceof Quadtree)
                        this.browserScene.browse(sLayer,this.currentCamera(),false);
                   else if(sLayer instanceof Layer)
                        for(var c = 0; c <  sLayer.children.length; c++)
                        {
                            var node = sLayer.children[c];
                            node.material.setMatrixRTC(this.browserScene.getRTCMatrix(node.position,this.currentCamera()));
                        }
                }
                
            }                
    };
    
    /**
     * 
     * @param {type} run
     * @returns {undefined}
     */    
    Scene.prototype.updateScene3D = function(run){
                
       this.gfxEngine.update(run);
    };
    
    Scene.prototype.wait = function(run){
        
        var waitTime = 20;
        
        if(run === undefined)
            run = true;
        else if(run === false)
            this.sceneProcess();
        else
            this.realtimeSceneProcess();
        
        if(this.timer === null)
        { 
            this.timer = window.setTimeout(this.sceneProcess.bind(this),waitTime,run); 
        }
        else
        {
            window.clearInterval(this.timer);
            this.timer = window.setTimeout(this.sceneProcess.bind(this),waitTime,run); 
        }
        
   
    };

    /**
    */
    Scene.prototype.renderScene3D = function(){
        
        this.gfxEngine.renderScene();

    };
    
    Scene.prototype.scene3D = function(){
        
        return this.gfxEngine.scene3D;
    };

    /**
    * @documentation: Ajoute des Layers dans la scène.
    *
    * @param node {[object Object]} 
    */
    Scene.prototype.add = function(node){
        //TODO: Implement Me 
        
        this.layers.push(node);                
        
        this.gfxEngine.add3DScene(node.getMesh());
    };

    /**
    * @documentation: Retire des layers de la scène
    *
    * @param layer {[object Object]} 
    */
    Scene.prototype.remove = function(layer){
        //TODO: Implement Me 

    };


    /**
    * @param layers {[object Object]} 
    */
    Scene.prototype.select = function(layers){
        //TODO: Implement Me 

    };
    
    Scene.prototype.selectNodeId = function(id)
    {
    
        this.browserScene.selectNodeId = id;

    };

    return function(){
        instanceScene = instanceScene || new Scene();
        return instanceScene;
    };

});
<|MERGE_RESOLUTION|>--- conflicted
+++ resolved
@@ -79,11 +79,7 @@
         
         //var position    = globe.ellipsoid().cartographicToCartesian(new CoordCarto().setFromDegreeGeo(2.33,48.87,25000000));        
         //
-<<<<<<< HEAD
-        var position    = globe.ellipsoid().cartographicToCartesian(new CoordCarto().setFromDegreeGeo(48.8875,2.34749999999999,20000));        
-=======
         var position    = globe.ellipsoid().cartographicToCartesian(new CoordCarto().setFromDegreeGeo(48.8775,-3.49250000000001,25000000));        
->>>>>>> d65fe87c
 
         //var position    = globe.ellipsoid().cartographicToCartesian(new CoordCarto().setFromDegreeGeo(2.33,,25000000));
         //var position    = globe.ellipsoid().cartographicToCartesian(new CoordCarto().setFromDegreeGeo(48.7,2.33,25000000));        
