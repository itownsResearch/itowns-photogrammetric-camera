--- conflicted
+++ resolved
@@ -84,11 +84,8 @@
                 
         if(this.debug)
         {
-<<<<<<< HEAD
+
             this.camDebug   = new THREE.PerspectiveCamera( 30, this.camera.ratio, 1, 10000000000) ;
-=======
-            this.camDebug   = new THREE.PerspectiveCamera( 30, this.camera.ratio, 10000, 50000000) ;
->>>>>>> 793f0343
             this.camDebug.position.x = -10000000;
             this.camDebug.position.y =  10000000;            
             this.camDebug.lookAt(new THREE.Vector3(0,0,0));
