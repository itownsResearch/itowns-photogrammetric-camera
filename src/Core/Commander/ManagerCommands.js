/**
* Generated On: 2015-10-5
* Class: ManagerCommands
* Description: Cette classe singleton gère les requetes/Commandes  de la scène. Ces commandes peuvent etre synchrone ou asynchrone. Elle permet d'executer, de prioriser  et d'annuler les commandes de la pile. Les commandes executées sont placées dans une autre file d'attente.
*/

/**
 * 
 * @param {type} tileGlobeProvider
 * @param {type} EventsManager
 * @param {type} PriorityQueue
 * @param {type} when
 * @param {type} EllipsoidTileMesh
 * @param {type} CoordCarto
 * @param {type} THREE
 * @returns {Function}
 */
define('Core/Commander/ManagerCommands',
        [               
            'Core/Commander/Providers/tileGlobeProvider',
            'Core/Commander/Interfaces/EventsManager',
            'PriorityQueue',
            'when',
<<<<<<< HEAD
            'Globe/EllipsoidTileMesh',
            'Core/Geographic/CoordCarto',
            'THREE'
=======
            'parallel',
            'Globe/EllipsoidTileMesh'
>>>>>>> 31c71801
        ], 
        function(
                tileGlobeProvider,
                EventsManager,
                PriorityQueue,
                when,
<<<<<<< HEAD
                EllipsoidTileMesh,
                CoordCarto,
                THREE
=======
                parallel,
                EllipsoidTileMesh
>>>>>>> 31c71801
        ){

    var instanceCommandManager = null;   
    
    function ManagerCommands(){
        //Constructor
        if(instanceCommandManager !== null){
            throw new Error("Cannot instantiate more than one ManagerCommands");
        } 
        
        this.queueAsync     = new PriorityQueue({ comparator: function(a, b) { return b.priority - a.priority; }});        
        this.queueSync      = null;
        this.loadQueue      = [];
        this.providers      = [];
        this.history        = null;               
        this.eventsManager  = new EventsManager();       
        this.scene          = undefined;

    }        

    ManagerCommands.prototype.constructor = ManagerCommands;

    ManagerCommands.prototype.addCommand = function(command)
    {                      
        this.queueAsync.queue(command);                
    };
    
    ManagerCommands.prototype.init = function(scene)
    {
        this.scene = scene;       
    };
    
    ManagerCommands.prototype.createProvider = function(type,param)
    {               
        if(type === EllipsoidTileMesh)
        {                       
            this.providers.push(new tileGlobeProvider(param));
            
            this.providers[0].providerKML.loadTestCollada().then(function (result){

                var child = result.scene.children[0].children[0].children[0];
                var position = this.providers[0].ellipsoid.cartographicToCartesian(new CoordCarto().setFromDegreeGeo(2.33,48.87,/*25000000 - 100*/50));                                
                child.position.copy(position);
                child.updateMatrix();
                child.frustumCulled = false; 
                
                this.scene.gfxEngine.scene3D.add(child);
 
            }.bind(this));
        }
    };
        
    ManagerCommands.prototype.runAllCommands = function()
    {  
       
        if(this.queueAsync.length === 0)

            return;
          
        return when.all(this.arrayDeQueue(8)).then(function()
        {                       
//            this.scene.updateScene3D();            
            this.runAllCommands();              
                                                   
        }.bind(this));                                    
    };
    
    ManagerCommands.prototype.arrayDeQueue = function(number) 
    {
        var nT = number === undefined ?  this.queueAsync.length : number;
        
        var arrayTasks = [];
        
        while(this.queueAsync.length > 0 &&  arrayTasks.length < nT)   
        {
            arrayTasks.push(this.providers[0].get(this.deQueue()));
        }
        
        return arrayTasks;
    };
    
    /**
    */
    ManagerCommands.prototype.deQueue = function()        
    {        
        
        while(this.queueAsync.length > 0 )        
        {
            var com     = this.queueAsync.peek();
            var parent  = com.requester;

            if(parent.visible === false && parent.level >= 2)      
            {

                while(parent.children.length > 0 )
                {
                    var child = parent.children[0];
                    child.dispose();
                    parent.remove(child);
                }
                parent.wait     = false;
                parent.false    = false;               
                this.queueAsync.dequeue();   
            }
            else                        
                return this.queueAsync.dequeue();
                        
        }
        
        return undefined;
    };

    /**
    */
    ManagerCommands.prototype.removeCanceled = function(){
        //TODO: Implement Me 

    };
    
    /**
    */
    ManagerCommands.prototype.wait = function(){
        //TODO: Implement Me 
        this.eventsManager.wait();
    };

    /**
    */
    ManagerCommands.prototype.forecast = function(){
        //TODO: Implement Me 

    };

    /**
    * @param object
    */
    ManagerCommands.prototype.addInHistory = function(object){
        //TODO: Implement Me 

    };

    return function(){
        instanceCommandManager = instanceCommandManager || new ManagerCommands();
        return instanceCommandManager;
    };
    
});<|MERGE_RESOLUTION|>--- conflicted
+++ resolved
@@ -21,28 +21,18 @@
             'Core/Commander/Interfaces/EventsManager',
             'PriorityQueue',
             'when',
-<<<<<<< HEAD
             'Globe/EllipsoidTileMesh',
             'Core/Geographic/CoordCarto',
             'THREE'
-=======
-            'parallel',
-            'Globe/EllipsoidTileMesh'
->>>>>>> 31c71801
         ], 
         function(
                 tileGlobeProvider,
                 EventsManager,
                 PriorityQueue,
                 when,
-<<<<<<< HEAD
                 EllipsoidTileMesh,
                 CoordCarto,
                 THREE
-=======
-                parallel,
-                EllipsoidTileMesh
->>>>>>> 31c71801
         ){
 
     var instanceCommandManager = null;   
